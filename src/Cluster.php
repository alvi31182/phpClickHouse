--- conflicted
+++ resolved
@@ -42,11 +42,7 @@
     /**
      * @var int
      */
-<<<<<<< HEAD
-    private $scanTimeOut = 2;
-=======
     private $scanTimeOut=10;
->>>>>>> 7dba4d6b
 
     /**
      * @var array
